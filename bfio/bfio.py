import json
import logging
import struct
import typing
from concurrent.futures import ThreadPoolExecutor
from pathlib import Path

import numpy
import ome_types

from bfio import JARS, LOGBACK, backends
from bfio.base_classes import BioBase

try:
    import jpype
    import jpype.imports

    def start() -> str:
        """Start the jvm.

        This function starts the jvm and imports all the necessary Java classes
        to read images using the Bioformats toolbox.

        Return:
            The Bio-Formats JAR version.
        """
        if jpype.isJVMStarted():
            from loci.formats import FormatTools

            JAR_VERSION = FormatTools.VERSION
            return JAR_VERSION

        logging.getLogger("bfio.start").info("Starting the jvm.")
        jpype.startJVM(f"-Dlogback.configurationFile={LOGBACK}", classpath=JARS)

        from loci.formats import FormatTools

        JAR_VERSION = FormatTools.VERSION

        logging.getLogger("bfio.start").info(
            "bioformats_package.jar version = {}".format(JAR_VERSION)
        )

        return JAR_VERSION

except ModuleNotFoundError:

    def start():  # NOQA: D103
        raise ModuleNotFoundError("Error importing jpype or a loci_tools.jar class.")


class BioReader(BioBase):
    """Read supported image formats using Bioformats.

    This class handles file reading of multiple formats. It can read files from
    any Bioformats supported file format, but is specially optimized for
    handling the OME tiled tiff format.

    There are three backends: ``java``, ``python``, and ``zarr``. The ``java``
    backend directly uses Bio-Formats for file reading, and can read any format
    that is supported by Bio-Formats. The ``python`` backend will only read
    images in OME Tiff format with tile tags set to 1024x1024, and is
    significantly faster than the "java" backend for reading these types of tiff
    files. The ``zarr`` backend will only read OME Zarr files.

    File reading and writing are multi-threaded by default, except for the
    ``java`` backend which does not currently support threading. Half of the
    available CPUs detected by multiprocessing.cpu_count() are used to read
    an image.

    For for information, visit the Bioformats page:
    https://www.openmicroscopy.org/bio-formats/

    Note:
        In order to use the ``java`` backend, jpype must be installed.
    """

    logger = logging.getLogger("bfio.bfio.BioReader")

    def __init__(
        self,
        file_path: typing.Union[str, Path],
        max_workers: typing.Union[int, None] = None,
        backend: typing.Optional[str] = None,
        clean_metadata: bool = True,
    ) -> None:
        """Initialize the BioReader.

        Args:
            file_path: Path to file to read
            max_workers: Number of threads used to read and image. *Default is
                half the number of detected cores.*
            backend: Can be ``python``, ``java``, or ``zarr``. If None, then
                BioReader will try to autodetect the proper backend.
                *Default is python.*
            clean_metadata: Will try to reformat poorly formed OME XML metadata if True.
                If False, will throw an error if the metadata is poorly formed.
                *Default is True.*
        """
        # Initialize BioBase
        super(BioReader, self).__init__(
            file_path, max_workers=max_workers, backend=backend
        )

        self.clean_metadata = clean_metadata

        # Ensure backend is supported
<<<<<<< HEAD
        self.logger.debug("Staring the backend...")
=======
        self.logger.debug("Starting the backend...")
>>>>>>> 7ba7d4c8
        if self._backend_name == "python":
            self._backend = backends.PythonReader(self)
        elif self._backend_name == "java":
            self._backend = backends.JavaReader(self)
        elif self._backend_name == "zarr":
            self._backend = backends.ZarrReader(self)

            if max_workers == 2:
                self.max_workers = 1
                self.logger.debug(
                    "Setting max_workers to 1, since max_workers==2 runs slower."
                    + "To change back, set the object property."
                )
        else:
            raise ValueError('backend must be "python", "java", or "zarr"')
        self.logger.debug("Finished initializing the backend.")

        # Preload the metadata
        self._metadata = self._backend.read_metadata()

        # Get dims to speed up validation checks
        self._DIMS = {"X": self.X, "Y": self.Y, "Z": self.Z, "C": self.C, "T": self.T}

    def __getitem__(self, keys: typing.Union[tuple, slice]) -> numpy.ndarray:
        """Image loading using numpy-like indexing.

        This is an abbreviated method of accessing the :attr:`~.read` method,
        where a portion of the image will be loaded using numpy-like slicing
        syntax. Up to 5 dimensions can be designated depending on the number of
        available dimensions in the image array (Y, X, Z, C, T).

        Note:
            Not all methods of indexing can be used, and some indexing will lead
            to unexpected results. For example, logical indexing cannot be used,
            and step sizes in slice objects is ignored for the first three
            indices. This means and index such as ``[0:100:2,0:100:2,0,0,0]``
            will return a 100x100x1x1x1 numpy array.

        Args:
            keys: numpy-like slicing used to load a
                section of an image.

        Returns:
            A numpy.ndarray where trailing empty dimensions are removed.

        Example:

            .. code-block:: python

                import bfio

                # Initialize the bioreader
                br = bfio.BioReader('Path/To/File.ome.tif')

                # Load and copy a 100x100 array of pixels
                a = br[:100,:100,:1,0,0]

                # Slice steps sizes are ignored for the first 3 indices, so this
                # returns the same as above
                a = br[0:100:2,0:100:2,0:1,0,0]

                # The last two dimensions can receive a tuple or list as input
                # Load the first and third channel
                a = br[:100,100,0:1,(0,2),0]

                # If the file is 3d, load the first 10 z-slices
                b = br[...,:10,0,0]
        """
        ind = self._parse_slice(keys)

        return self.read(**ind)

    def read(
        self,
        X: typing.Union[list, tuple, None] = None,
        Y: typing.Union[list, tuple, None] = None,
        Z: typing.Union[list, tuple, int, None] = None,
        C: typing.Union[list, tuple, int, None] = None,
        T: typing.Union[list, tuple, int, None] = None,
    ) -> numpy.ndarray:
        """Read the image.

        Read the all or part of the image. A n-dimmensional numpy.ndarray is
        returned such that all trailing empty dimensions will be removed.

        For example, if an image is read and it represents an xz plane, then the
        shape will be [1,m,n].

        Args:
            X: The (min,max) range of pixels to load along the x-axis (columns).
                If None, loads the full range. *Defaults to None.*
            Y: The (min,max) range of pixels to load along the y-axis (rows). If
                None, loads the full range. *Defaults to None.*
            Z: The (min,max) range of pixels to load along the z-axis (depth).
                Alternatively, an integer can be passed to select a single
                z-plane. If None, loads the full range. *Defaults to None.*
            C: Values indicating channel indices to load. If None, loads the
                full range. *Defaults to None.*
            T: Values indicating timepoints to load. If None, loads the full
                range. *Defaults to None.*

        Returns:
            A 5-dimensional numpy array.
        """
        # Validate inputs
        X = self._val_xyz(X, "X")
        Y = self._val_xyz(Y, "Y")
        Z = self._val_xyz(Z, "Z")
        C = self._val_ct(C, "C")
        T = self._val_ct(T, "T")

        # Define tile bounds
        X_tile_start = (X[0] // self._TILE_SIZE) * self._TILE_SIZE
        Y_tile_start = (Y[0] // self._TILE_SIZE) * self._TILE_SIZE
        X_tile_end = numpy.ceil(X[1] / self._TILE_SIZE).astype(int) * self._TILE_SIZE
        Y_tile_end = numpy.ceil(Y[1] / self._TILE_SIZE).astype(int) * self._TILE_SIZE
        X_tile_shape = X_tile_end - X_tile_start
        Y_tile_shape = Y_tile_end - Y_tile_start
        Z_tile_shape = Z[1] - Z[0]

        # Initialize the output
        output = numpy.zeros(
            [Y_tile_shape, X_tile_shape, Z_tile_shape, len(C), len(T)], dtype=self.dtype
        )

        # Read the image
        self._backend.read_image(
            [X_tile_start, X_tile_end], [Y_tile_start, Y_tile_end], Z, C, T, output
        )

        output = output[
            Y[0] - Y_tile_start : Y[1] - Y_tile_start,
            X[0] - X_tile_start : X[1] - X_tile_start,
            ...,
        ]
        while output.shape[-1] == 1 and output.ndim > 2:
            output = output[..., 0]

        return output

    def _fetch(self) -> numpy.ndarray:
        """Method for fetching image supertiles.

        This method is intended to be run within a thread, and grabs a chunk of
        the image according to the coordinates in a queue.

        Currently, this function will only grab the first Z, C, and T positions
        regardless of what Z, C, and T coordinate are provided to the function.
        This function will need to be changed in then future to account for
        this.

        If the first value in X or Y is negative, then the image is pre-padded
        with the number of pixels equal to the absolute value of the negative
        number.

        If the last value in X or Y is larger than the size of the image, then
        the image is post-padded with the difference between the number and the
        size of the image. Input coordinate are read from the _supertile_index
        Queue object. Output data is stored in the _raw_buffer Queue object.

        As soon as the method is executed, a boolean value is put into the
        _data_in_buffer Queue to indicate that data is either in the buffer or
        will be put into the buffer.

        Returns:
            An image supertile
        """
        self._data_in_buffer.put(True)
        X, Y, Z, C, T = self._supertile_index.get()

        # Attach the jvm to the thread if present
        self._backend.attach()

        # Determine padding if needed
        reflect_x = False
        x_min = X[0]
        x_max = X[1]
        y_min = Y[0]
        y_max = Y[1]
        prepad_x = 0
        postpad_x = 0
        prepad_y = 0
        postpad_y = 0
        if x_min < 0:
            prepad_x = abs(x_min)
            x_min = 0
        if y_min < 0:
            prepad_y = abs(y_min)
            y_min = 0
        if x_max > self.num_x():
            if x_min >= self.num_x():
                x_min = self._TILE_SIZE * ((self.num_x() - 1) // self._TILE_SIZE)
                reflect_x = True
            x_max = self.num_x()
            postpad_x = x_max - self.num_x()
        if y_max > self.num_y():
            y_max = self.num_y()
            postpad_y = y_max - self.num_y()

        # Read the image
        image = self.read([x_min, x_max], [y_min, y_max], [0, 1], [0], [0]).squeeze()
        if reflect_x:
            image = numpy.fliplr(image)

        # Pad the image if needed
        if sum(1 for p in [prepad_x, prepad_y, postpad_x, postpad_y] if p != 0) > 0:
            image = numpy.pad(
                image, ((prepad_y, postpad_y), (prepad_x, postpad_x)), mode="symmetric"
            )

        # Store the data in the bufferI
        self._raw_buffer.put(image)

        # Detach the jvm
        self._backend.detach()

        return image

    def _buffer_supertile(self, column_start: int, column_end: int):
        """_buffer_supertile Process the pixel buffer.

        Give the column indices of the data to process, and determine if the
        buffer needs to be processed. This method performs two operations on the
        buffer. First, it checks to see if data in the buffer can be shifted out
        of the buffer if it's already been processed, where data before
        column_start is assumed to have been processed. Second, this function
        loads data into the buffer if the image reader has made some available
        and there is room in _pixel_buffer for it.

        Args:
            column_start: First column index of data to be loaded
            column_end: Last column index of data to be loaded
        """
        # If the column indices are outside what is available in the buffer,
        # shift the buffer so more data can be loaded.
        if column_end - self._tile_x_offset >= self._TILE_SIZE:
            x_min = column_start - self._tile_x_offset
            x_max = self._pixel_buffer.shape[1] - x_min
            self._pixel_buffer[:, 0:x_max] = self._pixel_buffer[:, x_min:]
            self._pixel_buffer[:, x_max:] = 0
            self._tile_x_offset = column_start
            self._tile_last_column = numpy.argwhere(
                (self._pixel_buffer == 0).all(axis=0)
            )[0, 0]

        # Is there data in the buffer?
        if self._supertile_index.qsize() > 0 or self._data_in_buffer.qsize() > 0:

            # If there is data in the _raw_buffer, return if there isn't room to load
            # it into the _pixel_buffer
            if self._pixel_buffer.shape[1] - self._tile_last_column < self._TILE_SIZE:
                return

            image = self._raw_buffer.get()
            if self._tile_last_column == 0:
                self._pixel_buffer[: image.shape[0], : image.shape[1]] = image
                self._tile_last_column = image.shape[1]
                self._tile_x_offset = column_start
            else:
                self._pixel_buffer[
                    : image.shape[0],
                    self._tile_last_column : self._tile_last_column + image.shape[1],
                ] = image
                self._tile_last_column += image.shape[1]

            self._data_in_buffer.get()

    def _get_tiles(
        self,
        X: typing.List[typing.List[int]],
        Y: typing.List[typing.List[int]],
        Z: typing.List[typing.List[int]],
        C: typing.List[typing.List[int]],
        T: typing.List[typing.List[int]],
    ) -> numpy.ndarray:
        """_get_tiles Handle data buffering and tiling.

        This function returns tiles of data according to the input coordinates.
        The X, Y, Z, C, and T are lists of lists, where each internal list
        indicates a set of coordinates specifying the range of pixel values to
        grab from an image.

        Args:
            X: List of 2-tuples indicating the (min,max) range of pixels to load
                within a tile.
            Y: List of 2-tuples indicating the (min,max) range of pixels to load
                within a tile.
            Z: Placeholder, to be implemented.
            C: Placeholder, to be implemented.
            T: Placeholder, to be implemented.

        Returns:
            2-dimensional ndarray.
        """
        self._buffer_supertile(X[0][0], X[0][1])

        if X[-1][0] - self._tile_x_offset > 1024:
            split_ind = 0
            while X[split_ind][0] - self._tile_x_offset < 1024:
                split_ind += 1
        else:
            split_ind = len(X)

        # Tile the data
        num_rows = Y[0][1] - Y[0][0]
        num_cols = X[0][1] - X[0][0]
        num_tiles = len(X)
        images = numpy.zeros(
            (num_tiles, num_rows, num_cols, 1), dtype=self.pixel_type()
        )

        for ind in range(split_ind):
            images[ind, :, :, 0] = self._pixel_buffer[
                Y[ind][0] - self._tile_y_offset : Y[ind][1] - self._tile_y_offset,
                X[ind][0] - self._tile_x_offset : X[ind][1] - self._tile_x_offset,
            ]

        if split_ind != num_tiles:
            self._buffer_supertile(X[-1][0], X[-1][1])
            for ind in range(split_ind, num_tiles):
                images[ind, :, :, 0] = self._pixel_buffer[
                    Y[ind][0] - self._tile_y_offset : Y[ind][1] - self._tile_y_offset,
                    X[ind][0] - self._tile_x_offset : X[ind][1] - self._tile_x_offset,
                ]

        return images

    def __call__(
        self,
        tile_size: typing.Union[list, tuple],
        tile_stride: typing.Union[list, tuple, None] = None,
        batch_size: typing.Union[int, None] = None,
        channels: typing.List[int] = [0],
    ) -> typing.Iterable[typing.Tuple[numpy.ndarray, tuple]]:
        """Iterate through tiles of an image.

        The BioReader object can be called, and will act as an iterator to load
        tiles of an image. The iterator buffers the loading of pixels
        asynchronously to quickly deliver images of the appropriate size.

        Args:
            tile_size: A list/tuple of length 2, indicating the height and width
                of the tiles to return.
            tile_stride: A list/tuple of length 2, indicating the row and column
                stride size. If None, then tile_stride = tile_size. *Defaults to
                None.*
            batch_size: Number of tiles to return on each iteration. *Defaults
                to None, which is the smaller of 32 or the*
                :attr:`~.maximum_batch_size`
            channels: A placeholder. Only the first channel is ever loaded.
                *Defaults to [0].*

        Returns:
            A tuple containing a 4-d numpy array and a tuple containing a list
            of X,Y,Z,C,T indices. The numpy array has dimensions
            ``[tile_num,tile_size[0],tile_size[1],channels]``

        Example:
            .. code:: python

                from bfio import BioReader
                import matplotlib.pyplot as plt

                br = BioReader('/path/to/file')

                for tiles,ind in br(tile_size=[256,256],tile_stride=[200,200]):
                    for i in tiles.shape[0]:
                        print(
                            'Displaying tile with X,Y coords: {},{}'.format(
                                ind[i][0],ind[i][1]
                            )
                        )
                        plt.figure()
                        plt.imshow(tiles[ind,:,:,0].squeeze())
                        plt.show()

        """
        self._iter_tile_size = tile_size
        self._iter_tile_stride = tile_stride
        self._iter_batch_size = batch_size
        self._iter_channels = channels

        return self

    def __iter__(self):  # NOQA:C901

        tile_size = self._iter_tile_size
        tile_stride = self._iter_tile_stride
        batch_size = self._iter_batch_size
        channels = self._iter_channels

        if tile_size is None:
            raise SyntaxError(
                "Cannot directly iterate over a BioReader object."
                + "Call it (i.e. for i in bioreader(256,256))"
            )

        self._iter_tile_size = None
        self._iter_tile_stride = None
        self._iter_batch_size = None
        self._iter_channels = None

        # Ensure that the number of tiles does not exceed the supertile width
        if batch_size is None:
            batch_size = min([32, self.maximum_batch_size(tile_size, tile_stride)])
        else:
            assert batch_size <= self.maximum_batch_size(
                tile_size, tile_stride
            ), "batch_size must be less than or equal to {}.".format(
                self.maximum_batch_size(tile_size, tile_stride)
            )

        # input error checking
        assert len(tile_size) == 2, "tile_size must be a list with 2 elements"
        if tile_stride is not None:
            assert len(tile_stride) == 2, "stride must be a list with 2 elements"
        else:
            tile_stride = tile_size

        # calculate padding if needed
        if not (set(tile_size) & set(tile_stride)):
            xyoffset = [
                (tile_size[0] - tile_stride[0]) / 2,
                (tile_size[1] - tile_stride[1]) / 2,
            ]
            xypad = [
                (tile_size[0] - tile_stride[0]) / 2,
                (tile_size[1] - tile_stride[1]) / 2,
            ]
            xypad[0] = (
                xyoffset[0] + (tile_stride[0] - numpy.mod(self.Y, tile_stride[0])) / 2
            )
            xypad[1] = (
                xyoffset[1] + (tile_stride[1] - numpy.mod(self.X, tile_stride[1])) / 2
            )
            xypad = (
                (int(xyoffset[0]), int(2 * xypad[0] - xyoffset[0])),
                (int(xyoffset[1]), int(2 * xypad[1] - xyoffset[1])),
            )
        else:
            xyoffset = [0, 0]
            xypad = (
                (0, max([tile_size[0] - tile_stride[0], 0])),
                (0, max([tile_size[1] - tile_stride[1], 0])),
            )

        # determine supertile sizes
        y_tile_dim = int(numpy.ceil((self.Y - 1) / 1024))
        x_tile_dim = 1

        # Initialize the pixel buffer
        self._pixel_buffer = numpy.zeros(
            (y_tile_dim * 1024 + tile_size[0], 2 * x_tile_dim * 1024 + tile_size[1]),
            dtype=self.dtype,
        )
        self._tile_x_offset = -xypad[1][0]
        self._tile_y_offset = -xypad[0][0]

        # Generate the supertile loading order
        tiles = []
        y_tile_list = list(range(0, self.Y + xypad[0][1], 1024 * y_tile_dim))
        if y_tile_list[-1] != 1024 * y_tile_dim:
            y_tile_list.append(1024 * y_tile_dim)
        if y_tile_list[0] != xypad[0][0]:
            y_tile_list[0] = -xypad[0][0]
        x_tile_list = list(range(0, self.X + xypad[1][1], 1024 * x_tile_dim))
        if x_tile_list[-1] < self.X + xypad[1][1]:
            x_tile_list.append(x_tile_list[-1] + 1024)
        if x_tile_list[0] != xypad[1][0]:
            x_tile_list[0] = -xypad[1][0]
        for yi in range(len(y_tile_list) - 1):
            for xi in range(len(x_tile_list) - 1):
                y_range = [y_tile_list[yi], y_tile_list[yi + 1]]
                x_range = [x_tile_list[xi], x_tile_list[xi + 1]]
                tiles.append([x_range, y_range])
                self._supertile_index.put((x_range, y_range, [0, 1], [0], [0]))

        # Start the thread pool and start loading the first supertile
        thread_pool = ThreadPoolExecutor(self._max_workers)
        self._fetch_thread = thread_pool.submit(self._fetch)

        # generate the indices for each tile
        # TODO: modify this to grab more than just the first z-index
        X = []
        Y = []
        Z = []
        C = []
        T = []
        x_list = numpy.array(numpy.arange(-xypad[1][0], self.X, tile_stride[1]))
        y_list = numpy.array(numpy.arange(-xypad[0][0], self.Y, tile_stride[0]))
        for x in x_list:
            for y in y_list:
                X.append([x, x + tile_size[1]])
                Y.append([y, y + tile_size[0]])
                Z.append([0, 1])
                C.append(channels)
                T.append([0])

        # Set up batches
        batches = list(range(0, len(X), batch_size))

        # get the first batch
        b = min([batch_size, len(X)])
        index = (X[0:b], Y[0:b], Z[0:b], C[0:b], T[0:b])
        images = self._get_tiles(*index)

        # start looping through batches
        for bn in batches[1:]:
            # start the thread to get the next batch
            b = min([bn + batch_size, len(X)])
            self._tile_thread = thread_pool.submit(
                self._get_tiles, X[bn:b], Y[bn:b], Z[bn:b], C[bn:b], T[bn:b]
            )

            # Load another supertile if possible
            if self._supertile_index.qsize() > 0 and not self._fetch_thread.running():
                self._fetch_thread = thread_pool.submit(self._fetch)

            # return the curent set of images
            yield images, index

            # get the images from the thread
            index = (X[bn:b], Y[bn:b], Z[bn:b], C[bn:b], T[bn:b])
            images = self._tile_thread.result()

        thread_pool.shutdown()

        # return the last set of images
        yield images, index

    @classmethod
    def image_size(cls, filepath: Path):  # NOQA: C901
        """image_size Read image width and height from header.

        This class method only reads the header information of tiff files or the
        zarr array json to identify the image width and height. There are
        instances when the image dimensions may want to be known without
        actually loading the image, and reading only the header is considerably
        faster than loading bioformats just to read simple metadata information.

        If the file is not a TIFF or OME Zarr, returns width = height = -1.

        This code was adapted to only operate on tiff images and includes
        additional to read the header of little endian encoded BigTIFF files.
        The original code can be found at:
        https://github.com/shibukawa/imagesize_py

        Args:
            filepath: Path to tiff file
        Returns:
            Tuple of ints indicating width and height.

        """
        # Support strings input
        if isinstance(filepath, str):
            filepath = Path(filepath)

        # Handle a zarr file
        if filepath.name.endswith("ome.zarr"):
            with open(filepath.joinpath("0").joinpath(".zarray"), "r") as fr:
                zarray = json.load(fr)
                height = zarray["shape"][3]
                width = zarray["shape"][4]
            return width, height

        height = -1
        width = -1

        with open(str(filepath), "rb") as fhandle:
            head = fhandle.read(24)
            size = len(head)

            # handle big endian TIFF
            if size >= 8 and head.startswith(b"\x4d\x4d\x00\x2a"):
                offset = struct.unpack(">L", head[4:8])[0]
                fhandle.seek(offset)
                ifdsize = struct.unpack(">H", fhandle.read(2))[0]
                for i in range(ifdsize):
                    tag, datatype, count, data = struct.unpack(
                        ">HHLL", fhandle.read(12)
                    )
                    if tag == 256:
                        if datatype == 3:
                            width = int(data / 65536)
                        elif datatype == 4:
                            width = data
                        else:
                            raise ValueError(
                                "Invalid TIFF file:"
                                + "width column data type should be SHORT/LONG."
                            )
                    elif tag == 257:
                        if datatype == 3:
                            height = int(data / 65536)
                        elif datatype == 4:
                            height = data
                        else:
                            raise ValueError(
                                "Invalid TIFF file:"
                                + "height column data type should be SHORT/LONG."
                            )
                    if width != -1 and height != -1:
                        break
                if width == -1 or height == -1:
                    raise ValueError(
                        "Invalid TIFF file:"
                        + "width and/or height IDS entries are missing."
                    )
            # handle little endian Tiff
            elif size >= 8 and head.startswith(b"\x49\x49\x2a\x00"):
                offset = struct.unpack("<L", head[4:8])[0]
                fhandle.seek(offset)
                ifdsize = struct.unpack("<H", fhandle.read(2))[0]
                for i in range(ifdsize):
                    tag, datatype, count, data = struct.unpack(
                        "<HHLL", fhandle.read(12)
                    )
                    if tag == 256:
                        width = data
                    elif tag == 257:
                        height = data
                    if width != -1 and height != -1:
                        break
                if width == -1 or height == -1:
                    raise ValueError(
                        "Invalid TIFF file:"
                        + "width and/or height IDS entries are missing."
                    )
            # handle little endian BigTiff
            elif size >= 8 and head.startswith(b"\x49\x49\x2b\x00"):
                bytesize_offset = struct.unpack("<L", head[4:8])[0]
                if bytesize_offset != 8:
                    raise ValueError(
                        "Invalid BigTIFF file:"
                        + "Expected offset to be 8, found {} instead.".format(
                            bytesize_offset
                        )
                    )
                offset = struct.unpack("<Q", head[8:16])[0]
                fhandle.seek(offset)
                ifdsize = struct.unpack("<Q", fhandle.read(8))[0]
                for i in range(ifdsize):
                    tag, datatype, count, data = struct.unpack(
                        "<HHQQ", fhandle.read(20)
                    )
                    if tag == 256:
                        width = data
                    elif tag == 257:
                        height = data
                    if width != -1 and height != -1:
                        break
                if width == -1 or height == -1:
                    raise ValueError(
                        "Invalid BigTIFF file:"
                        + "width and/or height IDS entries are missing."
                    )

        return width, height


class BioWriter(BioBase):
    """BioWriter Write OME tiled tiff images.

    This class handles the writing OME tiled tif images. There is a Java backend
    version of this tool that directly interacts with the Bioformats java
    library directly, and is primarily used for testing. It is currently not
    possible to change the tile size (which is set to 1024x1024).

    Unlike the BioReader class, the properties of this class are settable until
    the first time the ``write`` method is called.

    For for information, visit the Bioformats page:
    https://www.openmicroscopy.org/bio-formats/

    Note:
        In order to use the ``java`` backend, jpype must be installed.
    """

    logger = logging.getLogger("bfio.bfio.BioWriter")

    def __init__(  # NOQA: C901
        self,
        file_path: typing.Union[str, Path],
        max_workers: typing.Union[int, None] = None,
        backend: typing.Optional[str] = None,
        metadata: typing.Union[ome_types.model.OME, None] = None,
        image: typing.Union[numpy.ndarray, None] = None,
        **kwargs,
    ) -> None:
        """Initialize a BioWriter.

        Args:
            file_path: Path to file to read
            max_workers: Number of threads used to read and image. *Default is
                half the number of detected cores.*
            backend: Must be ``python`` or ``java``. *Default is python.*
            metadata: This directly sets the ome tiff metadata using the OMEXML
                class if specified. *Defaults to None.*
            image: The metadata will be set based on the dimensions and data
                type of the numpy array specified by this keyword argument.
                Ignored if metadata is specified. *Defaults to None.*
            kwargs: Most BioWriter object properties can be passed as keyword
                arguments to initialize the image metadata. If the metadata
                argument is used, then keyword arguments are ignored.
        """
        super(BioWriter, self).__init__(
            file_path=file_path,
            max_workers=max_workers,
            backend=backend,
            read_only=False,
        )

        if metadata:
            assert metadata.__class__.__name__ == "OME"
            self._metadata = ome_types.from_xml(ome_types.to_xml(metadata))

            self._metadata.images[0].name = self._file_path.name
            self._metadata.images[
                0
            ].pixels.dimension_order = ome_types.model.pixels.DimensionOrder.XYZCT
        else:
            self._metadata = self._minimal_xml()

            if isinstance(image, numpy.ndarray):
                assert (
                    len(image.shape) <= 5
                ), "Image can be at most 5-dimensional (x,y,z,c,t)."
                self.spp = 1
                self.dtype = image.dtype
                for k, v in zip("YXZCT", image.shape):
                    setattr(self, k, v)

            elif kwargs:
                for k, v in kwargs.items():
                    setattr(self, k, v)

        # Ensure backend is supported
        if self._backend_name == "python":
            self._backend = backends.PythonWriter(self)
        elif self._backend_name == "java":
            self._backend = backends.JavaWriter(self)
        elif self._backend_name == "zarr":
            self._backend = backends.ZarrWriter(self)
        else:
            raise ValueError('backend must be "python", "java", or "zarr"')

        if not self._file_path.name.endswith(
            ".ome.tif"
        ) and not self._file_path.name.endswith(".ome.tif"):
            ValueError("The file extension must be .ome.tif or .ome.zarr")

        if len(self.metadata.images) > 1:
            self.logger.warning(
                "The BioWriter only writes single image "
                + "files, but the metadata has {} images. ".format(
                    len(self.metadata.images)
                )
                + "Setting the number of images to 1."
            )
            self.metadata.images = self.metadata.images[:1]

        # Get dims to speed up validation checks
        self._DIMS = {"X": self.X, "Y": self.Y, "Z": self.Z, "C": self.C, "T": self.T}

    def __setitem__(
        self, keys: typing.Union[tuple, slice], value: numpy.ndarray
    ) -> None:
        """Image saving using numpy-like indexing.

        This is an abbreviated method of accessing the :attr:`~.write` method,
        where a portion of the image will be saved using numpy-like slicing
        syntax. Up to 5 dimensions can be designated depending on the number of
        available dimensions in the image array (Y, X, Z, C, T).

        Note:
            Not all methods of indexing can be used, and some indexing will lead
            to unexpected results. For example, logical indexing cannot be used,
            and step sizes in slice objects is ignored for the first three
            indices. This means and index such as ``[0:100:2,0:100:2,0,0,0]``
            will save a 100x100x1x1x1 numpy array.

        Args:
            keys: numpy-like slicing used to save a section of an image.
            value: Image chunk to save.

        Example:
            .. code-block:: python

                import bfio

                # Initialize the biowriter
                bw = bfio.BioWriter('Path/To/File.ome.tif',
                                    X=100,
                                    Y=100,
                                    dtype=numpy.uint8)

                # Load and copy a 100x100 array of pixels
                bw[:100,:100,0,0,0] = np.zeros((100,100),dtype=numpy.uint8)

                # Slice steps sizes are ignored for the first 3 indices, so this
                # does the same as above
                bw[0:100:2,0:100:2] = np.zeros((100,100),dtype=numpy.uint8)

                # The last two dimensions can receive a tuple or list as input
                # Save two channels
                bw[:100,100,0,:2,0] = np.ones((100,100,1,2),dtype=numpy.uint8)

                # If the file is 3d, save the first 10 z-slices
                br[...,:10,0,0] = np.ones((100,100,1,2),dtype=numpy.uint8)
        """
        ind = self._parse_slice(keys)

        while len(value.shape) < 5:
            value = value[..., numpy.newaxis]

        for i, d in enumerate("YXZCT"):
            if ind[d] is None:
                if value.shape[i] != getattr(self, d):
                    raise IndexError(
                        "Shape of image {} does not match the ".format(value.shape)
                        + "save dimensions {}.".format(
                            (s[1] - s[0] for s in ind.values())
                        )
                    )
            elif d in "YXZ" and ind[d][1] - ind[d][0] != value.shape[i]:
                raise IndexError(
                    "Shape of image {} does not match the ".format(value.shape)
                    + "save dimensions {}.".format((s[1] - s[0] for s in ind.values()))
                )
            elif d in "CT" and len(ind[d]) != value.shape[i]:
                raise IndexError(
                    "Shape of image {} does not match the ".format(value.shape)
                    + "save dimensions {}.".format((s[1] - s[0] for s in ind.values()))
                )
            elif d in "YXZ":
                ind[d] = ind[d][0]

        self.write(value, **ind)

    def _minimal_xml(self) -> ome_types.model.OME:
        """Generates minimal xml for ome tif initialization.

        Returns:
            ome_types.model.OME
        """
        assert (
            not self._read_only
        ), "The image has started to be written. To modify the xml again, reinitialize."
        omexml = ome_types.model.OME.construct()
        omexml.image[0].name = Path(self._file_path).name
        p = omexml.image[0].pixels

        assert isinstance(p, ome_types.model.Pixels)

        for d in "xyzct":
            setattr(p, "size_{}".format(d), 1)

        p.dimension_order = ome_types.model.Pixels.dimension_order.XYZCT
        p.type = ome_types.model.simple_types.UINT8
        p.channel_count = 1

        return omexml

    def write(
        self,
        image: numpy.ndarray,
        X: typing.Union[int, None] = None,
        Y: typing.Union[int, None] = None,
        Z: typing.Union[int, None] = None,
        C: typing.Union[tuple, list, int, None] = None,
        T: typing.Union[tuple, list, int, None] = None,
    ) -> None:
        """write_image Write the image.

        Write all or part of the image. A 5-dimmensional numpy.ndarray is
        required as the image input.

        Args:
            image: a 5-d numpy array
            X: The starting index of where to save data along the x-axis
                (columns). If None, loads the full range. *Defaults to None.*
            Y: The starting index of where to save data along the y-axis (rows).
                If None, loads the full range. *Defaults to None.*
            Z: The starting index of where to save data along the z-axis
                (depth). If None, loads the full range. *Defaults to None.*
            C: Values indicating channel indices to load. If None, loads the
                full range. *Defaults to None.*
            T: Values indicating timepoints to load. If None, loads the full
                range. *Defaults to None.*
        """
        # Set pixel bounds
        if X is None:
            X = 0
        if Y is None:
            Y = 0
        if Z is None:
            Z = 0

        if isinstance(X, int):
            X = [X]
        if isinstance(Y, int):
            Y = [Y]
        if isinstance(Z, int):
            Z = [Z]

        X.append(image.shape[1] + X[0])
        Y.append(image.shape[0] + Y[0])
        Z.append(image.shape[2] + Z[0])

        # Validate inputs
        X = self._val_xyz(X, "X")
        Y = self._val_xyz(Y, "Y")
        Z = self._val_xyz(Z, "Z")
        C = self._val_ct(C, "C")
        T = self._val_ct(T, "T")

        assert len(image.shape) == 5, "Image must be 5-dimensional (x,y,z,c,t)."

        saving_shape = (Y[1] - Y[0], X[1] - X[0], Z[1] - Z[0], len(C), len(T))
        for d, v in zip(image.shape, saving_shape):
            if d != v:
                raise ValueError(
                    "Image shape {} does not match saving shape {}.".format(
                        image.shape, saving_shape
                    )
                )

        # Define tile bounds
        X_tile_start = (X[0] // self._TILE_SIZE) * self._TILE_SIZE
        Y_tile_start = (Y[0] // self._TILE_SIZE) * self._TILE_SIZE
        X_tile_end = numpy.ceil(X[1] / self._TILE_SIZE).astype(int) * self._TILE_SIZE
        Y_tile_end = numpy.ceil(Y[1] / self._TILE_SIZE).astype(int) * self._TILE_SIZE

        # Read the image
        self._backend.write_image(
            [X_tile_start, X_tile_end], [Y_tile_start, Y_tile_end], Z, C, T, image
        )

    def close(self) -> None:
        """Close the image.

        This function should be called when an image will no longer be written
        to. This allows for proper closing and organization of metadata.
        """
        if self._backend is not None:
            self._backend.close()

    def _put(self):
        """_put Method for saving image supertiles.

        This method is intended to be run within a thread, and writes a
        chunk of the image according to the coordinates in a queue.

        Currently, this function will only write the first Z, C, and T
        positions regardless of what Z, C, and T coordinate are provided
        to the function. This function will need to be changed in then
        future to account for this.

        If the last value in X or Y is larger than the size of the
        image, then the image is cropped to the appropriate size.

        Input coordinates are read from the _supertile_index Queue object.

        Input data is stored in the _raw_buffer Queue object.

        A boolean value is returned to indicate the processed has finished.
        """
        image = self._raw_buffer.get()
        X, Y, Z, C, T = self._supertile_index.get()

        # Attach the jvm to the thread
        self._backend.attach()

        # Write the image
        self.write(
            image[: self.num_y(), :, numpy.newaxis, numpy.newaxis, numpy.newaxis],
            X=[X[0]],
            Y=[Y[0]],
        )

        return True

    def _buffer_supertile(self, column_start: int, column_end: int):
        """_buffer_supertile Process the pixel buffer.

        Give the column indices of the data to process, and determine if
        the buffer needs to be processed. This method checks to see if
        data in the buffer can be shifted into the _raw_buffer for writing.

        Args:
            column_start: First column index of data to be loaded
            column_end: Last column index of data to be loaded

        """
        # If the start column index is outside of the width of the supertile,
        # write the data and shift the pixels
        if column_start - self._tile_x_offset >= 1024:
            self._raw_buffer.put(numpy.copy(self._pixel_buffer[:, 0:1024]))
            self._pixel_buffer[:, 0:1024] = self._pixel_buffer[:, 1024:2048]
            self._pixel_buffer[:, 1024:] = 0
            self._tile_x_offset += 1024
            self._tile_last_column = numpy.argwhere(
                (self._pixel_buffer == 0).all(axis=0)
            )[0, 0]

    def _assemble_tiles(self, images, X, Y, Z, C, T):
        """_assemble_tiles Handle data untiling.

        This function puts tiles into the _pixel_buffer, effectively
        untiling them.

        Args:
            X (list): List of 2-tuples indicating the (min,max)
                range of pixels to load within a tile.
            Y (list): List of 2-tuples indicating the (min,max)
                range of pixels to load within a tile.
            Z (None): Placeholder, to be implemented.
            C (None): Placeholder, to be implemented.
            T (None): Placeholder, to be implemented.

        Returns:
            numpy.ndarray: 2-dimensional ndarray.
        """
        self._buffer_supertile(X[0][0], X[0][1])

        if X[-1][0] - self._tile_x_offset > 1024:
            split_ind = 0
            while X[split_ind][0] - self._tile_x_offset < 1024:
                split_ind += 1
        else:
            split_ind = len(X)

        # Untile the data
        num_tiles = len(X)

        for ind in range(split_ind):
            r_min = Y[ind][0] - self._tile_y_offset
            r_max = Y[ind][1] - self._tile_y_offset
            c_min = X[ind][0] - self._tile_x_offset
            c_max = X[ind][1] - self._tile_x_offset
            self._pixel_buffer[r_min:r_max, c_min:c_max] = images[ind, :, :, 0]

        if split_ind != num_tiles:
            self._buffer_supertile(X[-1][0], X[-1][1])
            for ind in range(split_ind, num_tiles):
                r_min = Y[ind][0] - self._tile_y_offset
                r_max = Y[ind][1] - self._tile_y_offset
                c_min = X[ind][0] - self._tile_x_offset
                c_max = X[ind][1] - self._tile_x_offset
                self._pixel_buffer[r_min:r_max, c_min:c_max] = images[ind, :, :, 0]

        self._tile_last_column = c_max

        return True

    def _writerate(
        self,
        tile_size: typing.Union[typing.List, typing.Tuple],
        tile_stride: typing.Union[typing.List, typing.Tuple, None] = None,
        batch_size=None,
        channels=[0],
    ):
        """Writerate Image saving iterator.

        This method is an iterator to save tiles of an image. This method
        buffers the saving of pixels asynchronously to quickly save
        images to disk. It is designed to work in complement to the
        BioReader.iterate method, and expects images to be fed into it in
        the exact same order as they would come out of that method.

        Data is sent to this iterator using the send() method once the
        iterator has been created. See the example for more information.

        Args:
            tile_size: A list/tuple of length 2, indicating the height and width
                of the tiles to return.
            tile_stride: A list/tuple of length 2, indicating the row and column
                stride size. If None, then tile_stride = tile_size. Defaults to None.
            batch_size: Number of tiles to return on each iteration. Defaults to 32.
            channels: A placeholder. Only the first channel is ever loaded.
                Defaults to [0].

        Yields:
            Nothing

        Example:
            from bfio import BioReader, BioWriter
            import numpy as np

            # Create the BioReader
            br = bfio.BioReader('/path/to/file')

            # Create the BioWriter
            out_path = '/path/to/output'
            bw = bfio.BioWriter(out_path,metadata=br.read_metadata())

            # Get the batch size
            batch_size = br.maximum_batch_size(
                tile_size=[256,256],tile_stride=[256,256]
            )
            readerator = br.iterate(
                tile_size=[256,256],tile_stride=[256,256],batch_size=batch_size
            )
            writerator = bw.writerate(
                tile_size=[256,256],tile_stride=[256,256],batch_size=batch_size
            )

            # Initialize the writerator
            next(writerator)

            # Load tiles of the imgae and save them
            for images,indices in readerator:
                writerator.send(images)
            bw.close_image()

            # Verify images are the same
            original_image = br.read_image()
            bw = bfio.BioReader(out_path)
            saved_image = bw.read_image()

            print(
                'Original and saved images are the same: {}'.format(
                    numpy.array_equal(original_image,saved_image)
                )
            )

        """
        # Enure that the number of tiles does not exceed the width of a supertile
        if batch_size is None:
            batch_size = min([32, self.maximum_batch_size(tile_size, tile_stride)])
        else:
            assert batch_size <= self.maximum_batch_size(
                tile_size, tile_stride
            ), "batch_size must be less than or equal to {}.".format(
                self.maximum_batch_size(tile_size, tile_stride)
            )

        # input error checking
        assert len(tile_size) == 2, "tile_size must be a list with 2 elements"
        if tile_stride is not None:
            assert len(tile_stride) == 2, "stride must be a list with 2 elements"
        else:
            tile_stride = tile_size

        # calculate unpadding
        if not (set(tile_size) & set(tile_stride)):
            xyoffset = [
                int((tile_size[0] - tile_stride[0]) / 2),
                int((tile_size[1] - tile_stride[1]) / 2),
            ]
            xypad = [
                (tile_size[0] - tile_stride[0]) / 2,
                (tile_size[1] - tile_stride[1]) / 2,
            ]
            xypad[0] = (
                xyoffset[0]
                + (tile_stride[0] - numpy.mod(self.num_y(), tile_stride[0])) / 2
            )
            xypad[1] = (
                xyoffset[1]
                + (tile_stride[1] - numpy.mod(self.num_x(), tile_stride[1])) / 2
            )
            xypad = (
                (int(xyoffset[0]), int(2 * xypad[0] - xyoffset[0])),
                (int(xyoffset[1]), int(2 * xypad[1] - xyoffset[1])),
            )
        else:
            xyoffset = [0, 0]
            xypad = (
                (0, max([tile_size[0] - tile_stride[0], 0])),
                (0, max([tile_size[1] - tile_stride[1], 0])),
            )

        # determine supertile sizes
        y_tile_dim = int(numpy.ceil((self.num_y() - 1) / 1024))
        x_tile_dim = 1

        # Initialize the pixel buffer
        self._pixel_buffer = numpy.zeros(
            (y_tile_dim * 1024 + tile_size[0], 2 * x_tile_dim * 1024 + tile_size[1]),
            dtype=self.pixel_type(),
        )
        self._tile_x_offset = 0
        self._tile_y_offset = 0

        # Generate the supertile saving order
        tiles = []
        y_tile_list = list(range(0, self.num_y(), 1024 * y_tile_dim))
        if y_tile_list[-1] != 1024 * y_tile_dim:
            y_tile_list.append(1024 * y_tile_dim)
        x_tile_list = list(range(0, self.num_x(), 1024 * x_tile_dim))
        if x_tile_list[-1] < self.num_x() + xypad[1][1]:
            x_tile_list.append(x_tile_list[-1] + 1024)

        for yi in range(len(y_tile_list) - 1):
            for xi in range(len(x_tile_list) - 1):
                y_range = [y_tile_list[yi], y_tile_list[yi + 1]]
                x_range = [x_tile_list[xi], x_tile_list[xi + 1]]
                tiles.append([x_range, y_range])
                self._supertile_index.put((x_range, y_range, [0, 1], [0], [0]))

        # Start the thread pool and start loading the first supertile
        thread_pool = ThreadPoolExecutor(self._max_workers)

        # generate the indices for each tile
        # TODO: modify this to grab more than just the first z-index
        X = []
        Y = []
        Z = []
        C = []
        T = []
        x_list = numpy.array(numpy.arange(0, self.num_x(), tile_stride[1]))
        y_list = numpy.array(numpy.arange(0, self.num_y(), tile_stride[0]))
        for x in x_list:
            for y in y_list:
                X.append([x, x + tile_stride[1]])
                Y.append([y, y + tile_stride[0]])
                Z.append([0, 1])
                C.append(channels)
                T.append([0])

        # start looping through batches
        bn = 0
        while bn < len(X):
            # Wait for tiles to be sent
            images = yield

            # Wait for the last untiling thread to finish
            if self._tile_thread is not None:
                self._tile_thread.result()

            # start a thread to untile the data
            b = bn + images.shape[0]
            self._tile_thread = thread_pool.submit(
                self._assemble_tiles,
                images,
                X[bn:b],
                Y[bn:b],
                Z[bn:b],
                C[bn:b],
                T[bn:b],
            )
            bn = b

            # Save a supertile if a thread is available
            if self._raw_buffer.qsize() > 0:
                if self._put_thread is not None:
                    self._put_thread.result()
                self._put_thread = thread_pool.submit(self._put)

        # Wait for the final untiling thread to finish
        self._tile_thread.result()

        # Put the remaining pixels in the buffer into the _raw_buffer
        self._raw_buffer.put(
            self._pixel_buffer[:, 0 : self.num_x() - self._tile_x_offset]
        )

        # Save the last supertile
        if self._put_thread is not None:
            self._put_thread.result()  # wait for the previous thread to finish
        self._put()  # no need to use a thread for final save

        thread_pool.shutdown()

        yield


try:
    from napari_plugin_engine import napari_hook_implementation

    class NapariReader:
        """Special class to read data into Napari."""

        def __init__(self, file: str):

            # Let BioReader try to guess the backend based on file extension
            try:
                self.br = BioReader(file)

            # If the backend is wrong, fall back to BioFormats
            except ValueError:
                self.br = BioReader(file, backend="java")

            # Raise an error if the data type is unrecognized by BioFormats/bfio
            numpy.iinfo(self.br.dtype).min

        def __call__(self, file):

            metadata = {
                "contrast_limits": (
                    numpy.iinfo(self.br.dtype).min,
                    numpy.iinfo(self.br.dtype).max,
                )
            }

            return [
                (self, metadata, "image"),
            ]

        def __getitem__(self, keys):

            return self.br[tuple(reversed(keys))]

        @property
        def dtype(self):
            return self.br.dtype

        @property
        def shape(self):
            return tuple(reversed(self.br.shape))

        @property
        def ndim(self):
            return 5

    @napari_hook_implementation(specname="napari_get_reader")
    def get_reader(path: str):

        try:
            reader = NapariReader(path)
            BioReader.logger.info("Reading with the BioReader.")
        except Exception as e:
            BioReader.logger.info(e)
            reader = None

        return reader

    @napari_hook_implementation(specname="napari_write_image")
    def get_writer(path: str, data: numpy.ndarray, meta: dict):

        if isinstance(data, NapariReader):
            bw = BioWriter(path, metadata=data.br.metadata)

            bw[:] = data.br[:]
        else:
            if meta["rgb"]:
                BioWriter.logger.info("The BioWriter cannot write color images.")
                return None

            bw = BioWriter(path)
            bw.shape = data.shape
            bw.dtype = data.dtype

            data = numpy.transpose(data, tuple(reversed(range(data.ndim))))

            while data.ndim < 5:
                data = data[..., numpy.newaxis]

            bw[:] = data

        return path

except ModuleNotFoundError:
    pass<|MERGE_RESOLUTION|>--- conflicted
+++ resolved
@@ -105,11 +105,7 @@
         self.clean_metadata = clean_metadata
 
         # Ensure backend is supported
-<<<<<<< HEAD
-        self.logger.debug("Staring the backend...")
-=======
         self.logger.debug("Starting the backend...")
->>>>>>> 7ba7d4c8
         if self._backend_name == "python":
             self._backend = backends.PythonReader(self)
         elif self._backend_name == "java":
